/**
 * @file Metal Binding
 * @author Alexander Rose <alexander.rose@weirdbyte.de>
 */

import { defaults } from '../../utils'
import Structure from '../../structure/structure'
import { valenceModel } from '../../structure/data'
import { hasAromaticNeighbour } from '../functional-groups'
import {
  Features, FeatureType,
  addAtom, addFeature, createFeatureState,
} from './features'
import { Contacts, ContactType, ContactDefaultParams, invalidAtomContact } from './contact'

/**
 * Potential metal binding
 */
export function addMetalBinding (structure: Structure, features: Features) {
  const { charge } = valenceModel(structure.data)

  structure.eachAtom(a => {
    const state = createFeatureState(FeatureType.MetalBinding)

    const resname = a.resname
    const element = a.element
    const atomname = a.atomname
    if (a.isProtein()){
      // main chain oxygen atom or oxygen, nitrogen and sulfur from specific amino acids
      if (element === 'O') {
        if(['ASP', 'GLU', 'SER', 'THR', 'TYR'].includes(resname) && a.isSidechain()) {
          addAtom(state, a)
          addFeature(features, state)
          return
        } else if (a.isBackbone()) {
          addAtom(state, a)
          addFeature(features, state)
          return
        }
      } else if (element === 'S' && resname === 'CYS') {
        addAtom(state, a)
        addFeature(features, state)
        return
      } else if (element === 'N') {
        if(resname === 'HIS' && a.isSidechain()) {
          addAtom(state, a)
          addFeature(features, state)
          return
        }
      }
    } else if (a.isNucleic()){
      // http://pubs.acs.org/doi/pdf/10.1021/acs.accounts.6b00253
      // http://onlinelibrary.wiley.com/doi/10.1002/anie.200900399/full
      if (
        (['C', 'DC'].includes(resname) && ['O2', 'N3', 'N4', 'C5'].includes(atomname)) ||
        (['T', 'DT'].includes(resname) && ['O2', 'N3', 'O4'].includes(atomname)) ||
        (['U', 'DU'].includes(resname) && ['O2', 'N3', 'O4', 'C5'].includes(atomname)) ||
        (['G', 'DG'].includes(resname) && ['N3', 'N7', 'O6'].includes(atomname)) ||
        (['A', 'DA'].includes(resname) && ['N1', 'N7', 'N3'].includes(atomname))
      ) {
        addAtom(state, a)
        addFeature(features, state)
        return
      }
      // TODO non-standard bases
    } else if (!a.isPolymer()) {
      // water oxygen, as well as oxygen from carboxylate, phosphoryl, phenolate, alcohol;
      // nitrogen from imidazole; sulfur from thiolate
      if (element === 'O') {
        // Water oxygen
        if (a.bondCount === 0 || a.isWater()) {
          addAtom(state, a)
          addFeature(features, state)
          return
        }
        // Oxygen in alcohol (R-[O]-H)
<<<<<<< HEAD
        if (a.bondCount === 2 && charge[ a.index] || a.hasBondToElement('H')) {
=======
        if (a.bondCount === 2 && implicitCharge[ a.index ] || a.hasBondToElement('H')) {
>>>>>>> 3b1d22ee
          addAtom(state, a)
          addFeature(features, state)
          return
        }
        // Phenolate oxygen
        if (hasAromaticNeighbour(a) && !a.aromatic) {
          addAtom(state, a)
          addFeature(features, state)
          return
        }
        // Carboxylic acid oxygen
        if (a.bondToElementCount('C') === 1) {
          let flag = false
          a.eachBondedAtom(ba => {
            if (ba.element === 'C' && ba.bondToElementCount('O') === 2 && ba.bondToElementCount('C') === 1) {
              flag = true
            }
          })
          if (flag) {
            addAtom(state, a)
            addFeature(features, state)
            return
          }
        }
        // Phosphoryl oxygen
        if (a.bondToElementCount('P') === 1) {
          let flag = false
          a.eachBondedAtom(ba => {
            if (ba.element === 'P' && ba.bondToElementCount('O') >= 3) {
              flag = true
            }
          })
          if (flag) {
            addAtom(state, a)
            addFeature(features, state)
            return
          }
        }
      } else if (element === 'N') {
        // Imidazole/pyrrole or similar
        if (a.bondToElementCount('C') === 2) {
          addAtom(state, a)
          addFeature(features, state)
          return
        }
      } else if (element === 'S') {
        // Thiolate
        if (hasAromaticNeighbour(a) && !a.aromatic) {
          addAtom(state, a)
          addFeature(features, state)
          return
        }
        // Sulfur in Iron sulfur cluster
        const ironCount = a.bondToElementCount('FE')
        if (ironCount > 0 && ironCount === a.bondCount) {
          addAtom(state, a)
          addFeature(features, state)
          return
        }
      }
    }
  })
}

export function addMetals (structure: Structure, features: Features) {
  structure.eachAtom(a => {
    if (a.isMetal()) {
      const state = createFeatureState(FeatureType.Metal)
      addAtom(state, a)
      addFeature(features, state)
    }
  })
}

function isMetalComplex (ti: FeatureType, tj: FeatureType) {
  return (
    (ti === FeatureType.Metal && tj === FeatureType.MetalBinding) ||
    (ti === FeatureType.MetalBinding && tj === FeatureType.Metal)
  )
}

export interface MetalComplexationParams {
  maxMetalDistance?: number
}

/**
 * Metal complexes of metals and appropriate groups in protein and ligand, including water
 */
export function addMetalComplexation (structure: Structure, contacts: Contacts, params: MetalComplexationParams = {}) {
  const maxMetalDistance = defaults(params.maxMetalDistance, ContactDefaultParams.maxMetalDistance)

  const { features, spatialHash, contactStore, featureSet } = contacts
  const { types, centers, atomSets } = features
  const { x, y, z } = centers
  const n = types.length

  const ap1 = structure.getAtomProxy()
  const ap2 = structure.getAtomProxy()

  for (let i = 0; i < n; ++i) {
    spatialHash.eachWithin(x[i], y[i], z[i], maxMetalDistance, (j, dSq) => {
      if (j <= i) return

      ap1.index = atomSets[ i ][ 0 ]
      ap2.index = atomSets[ j ][ 0 ]

      if (invalidAtomContact(ap1, ap2)) return

      if (isMetalComplex(types[ i ], types[ j ])) {
        featureSet.setBits(i, j)
        contactStore.addContact(i, j, ContactType.MetalComplex)
      }
    })
  }
}<|MERGE_RESOLUTION|>--- conflicted
+++ resolved
@@ -74,11 +74,7 @@
           return
         }
         // Oxygen in alcohol (R-[O]-H)
-<<<<<<< HEAD
-        if (a.bondCount === 2 && charge[ a.index] || a.hasBondToElement('H')) {
-=======
-        if (a.bondCount === 2 && implicitCharge[ a.index ] || a.hasBondToElement('H')) {
->>>>>>> 3b1d22ee
+        if (a.bondCount === 2 && charge[ a.index ] || a.hasBondToElement('H')) {
           addAtom(state, a)
           addFeature(features, state)
           return
