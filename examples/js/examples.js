--- conflicted
+++ resolved
@@ -1208,21 +1208,21 @@
 
     },
 
-<<<<<<< HEAD
     "bondOrders": function( stage ) {
 
         stage.loadFile( "data://4umt_47w.sdf" ).then( function ( o ) {
             o.addRepresentation( "licorice", {multipleBond: true } );
             stage.centerView();
         });
-=======
+
+    },
+
     "chemCompCif": function( stage ){
 
         stage.loadFile( "data://PRDCC_000001.cif" ).then( function( o ){
             o.addRepresentation( "licorice", { sele: "/0", multipleBond: true } );
             stage.centerView();
         } );
->>>>>>> 17080336
 
     },
 
